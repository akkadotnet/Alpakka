﻿using System;
using System.Collections.Generic;
using System.Data.Common;
using System.IO;
using System.Linq;
using System.Runtime.InteropServices;
using System.Text;
using System.Threading.Tasks;
using Akka.Util;
using Docker.DotNet;
using Docker.DotNet.Models;
using Newtonsoft.Json;
using Newtonsoft.Json.Linq;
using Xunit;
using Xunit.Abstractions;

namespace Akka.Streams.Azure.StorageQueue.Tests
{
    [CollectionDefinition("StorageQueueSpec")]
    public sealed class StorageQueueSpecFixture : ICollectionFixture<AzureFixture>
    {
    }

    public enum OperatingSystem
    {
        NotInitialized,
        Windows,
        Linux,
        Unknown
    }

    public class AzureFixture : IAsyncLifetime, IDisposable
    {
        private readonly List<string> _variables = new List<string>();

        private OperatingSystem _os;
        protected OperatingSystem OperatingSystem
        {
            get
            {
                if (_os != OperatingSystem.NotInitialized)
                    return _os;
                _os =
                    RuntimeInformation.IsOSPlatform(OSPlatform.Linux) ? OperatingSystem.Linux :
                    RuntimeInformation.IsOSPlatform(OSPlatform.Windows) ? OperatingSystem.Windows :
                    OperatingSystem.Unknown;
                return _os;
            }
        }

        protected readonly string AzuriteContainerName = $"azurite-{Guid.NewGuid():N}";
        protected DockerClient Client;

<<<<<<< HEAD
        protected string ImageName { 
=======
        protected string ImageName
        { 
>>>>>>> e785759e
            get
            {
                switch (OperatingSystem)
                {
                    case OperatingSystem.Linux:
                        return "mcr.microsoft.com/azure-storage/azurite";
                    case OperatingSystem.Windows:
                        return "akkadotnet/azure-storage-emulator";
                    default:
                        throw new NotSupportedException($"Unsupported OS [{RuntimeInformation.OSDescription}]");
                }
            }
        }
        protected string Tag => "latest";
        protected string AzureImageName => $"{ImageName}:{Tag}";

        protected string ImageTag => "latest";

        protected string AzureImageName => $"{ImageName}:{ImageTag}";

        private bool? _useDocker = null;
        public bool UseDockerContainer
        {
            get
            {
                if (!_useDocker.HasValue)
                {
                    var env = Environment.GetEnvironmentVariable("ALPAKKA_AZURE_TEST_USEDOCKER")?.ToLowerInvariant();

                    // defaults to use docker, only turn off docker support if it is exactly set.
                    _useDocker = env == null || (env != "false" && env != "no" && env != "off");
                }

                return _useDocker.Value;
            }
        }

        public string AccountName { get; } = "devstoreaccount1";
        public string AccountKey { get; } =
            "Eby8vdM02xNOcqFlqUwJPLlmEtlCDXJ1OUzFT50uSRZ6IFsuFq2UVErCz4I6tq/K1SZFPTOtr/KBHBeksoGMGw==";
        public string HostName { get; } = "127.0.0.1";

        private int _blobHostPort = -1;
        public int BlobHostPort
        {
            get
            {
                if (!UseDockerContainer) return 10000;

                if(_blobHostPort == -1)
                    _blobHostPort = ThreadLocalRandom.Current.Next(10000, 15000);
                return _blobHostPort;
            }
        }

        public int QueueHostPort => UseDockerContainer ? BlobHostPort + 1 : 10001;
        public int TableHostPort => UseDockerContainer ? BlobHostPort + 2 : 10002;
        public Uri BlobEndpoint => new Uri($"http://{HostName}:{BlobHostPort}/devstoreaccount1");
        public Uri QueueEndpoint => new Uri($"http://{HostName}:{QueueHostPort}/devstoreaccount1");
        public Uri QueueUri => new Uri($"http://{HostName}:{QueueHostPort}/devstoreaccount1/testqueue");
        public Uri TableEndpoint => new Uri($"http://{HostName}:{TableHostPort}/devstoreaccount1");
        public string ConnectionString { 
            get
            {
                var result =
                    $"DefaultEndpointsProtocol=http;AccountName={AccountName};AccountKey={AccountKey};BlobEndpoint={BlobEndpoint};QueueEndpoint={QueueEndpoint};";
                if (OperatingSystem == OperatingSystem.Windows)
                    result += $"TableEndpoint={TableEndpoint};";
                return result;
            }
        }

        private DockerClientConfiguration Config
        {
            get
            {
                switch (OperatingSystem)
                {
                    case OperatingSystem.Linux:
                        return new DockerClientConfiguration(new Uri("unix://var/run/docker.sock"));
                    case OperatingSystem.Windows:
                        return new DockerClientConfiguration(new Uri("npipe://./pipe/docker_engine"));
                    default:
                        throw new NotSupportedException($"Unsupported OS [{RuntimeInformation.OSDescription}]");
                }
            }
        }

        public AzureFixture()
        {
            if (!File.Exists("environment.json"))
                return;

            using (var file = File.OpenText("environment.json"))
            {
                var reader = new JsonTextReader(file);
                var jObject = JObject.Load(reader);

                var variables = jObject.Children<JProperty>();
                foreach (var variable in variables)
                {
                    var value = Environment.GetEnvironmentVariable(variable.Name);
                    if (value != null) continue;

                    _variables.Add(variable.Name);
                    Environment.SetEnvironmentVariable(variable.Name, variable.Value.ToString());
                }
            }

        }

        public async Task InitializeAsync()
        {
            if (!UseDockerContainer)
                return;

            Client = Config.CreateClient();

            var images = await Client.Images.ListImagesAsync(new ImagesListParameters
            {
<<<<<<< HEAD
                Filters = new Dictionary<string, IDictionary<string, bool>>()
                {
                    ["reference"] = new Dictionary<string, bool>()
                    {
                        [AzureImageName] = true
=======
                Filters = new Dictionary<string, IDictionary<string, bool>>
                {
                    {
                        "reference",
                        new Dictionary<string, bool>
                        {
                            {AzureImageName, true}
                        }
>>>>>>> e785759e
                    }
                }
            });
            if (images.Count == 0)
                await Client.Images.CreateImageAsync(
                    new ImagesCreateParameters { FromImage = ImageName, Tag = ImageTag }, null,
                    new Progress<JSONMessage>(message =>
                    {
                        Console.WriteLine(!string.IsNullOrEmpty(message.ErrorMessage)
                            ? message.ErrorMessage
                            : $"{message.ID} {message.Status} {message.ProgressMessage}");
                    }));

            var exposedPorts = new Dictionary<string, EmptyStruct>
            {
                { "10000/tcp", new EmptyStruct() }, { "10001/tcp", new EmptyStruct() },
            };
            if (OperatingSystem == OperatingSystem.Windows)
                exposedPorts.Add("10002/tcp", new EmptyStruct());

            var portBindings = new Dictionary<string, IList<PortBinding>>
            {
                { "10000/tcp", new List<PortBinding> { new PortBinding { HostPort = $"{BlobHostPort}" } } },
                { "10001/tcp", new List<PortBinding> { new PortBinding { HostPort = $"{QueueHostPort}" } } },
            };
            if (OperatingSystem == OperatingSystem.Windows)
                portBindings.Add(
                    "10002/tcp",
                    new List<PortBinding> { new PortBinding { HostPort = $"{TableHostPort}" } });

            // create the container
            await Client.Containers.CreateContainerAsync(new CreateContainerParameters
            {
                Image = ImageName,
                Name = AzuriteContainerName,
                Tty = true,
                ExposedPorts = exposedPorts,
                HostConfig = new HostConfig { PortBindings = portBindings }
            });

            // start the container
            await Client.Containers.StartContainerAsync(AzuriteContainerName, new ContainerStartParameters());

            // Provide a 30 second startup delay
            //await Task.Delay(TimeSpan.FromSeconds(30));
        }

        public async Task<bool> StopContainer()
            => !UseDockerContainer || await Client.Containers.StopContainerAsync(AzuriteContainerName, new ContainerStopParameters());

        public async Task<bool> StartContainer()
            => !UseDockerContainer || await Client.Containers.StartContainerAsync(AzuriteContainerName, new ContainerStartParameters());

        public async Task DisposeAsync()
        {
            if (Client != null)
            {
                await Client.Containers.StopContainerAsync(AzuriteContainerName, new ContainerStopParameters());
                await Client.Containers.RemoveContainerAsync(AzuriteContainerName,
                    new ContainerRemoveParameters { Force = true });
                Client.Dispose();
            }
        }

        public void Dispose()
        {
            foreach (var variable in _variables)
            {
                Environment.SetEnvironmentVariable(variable, null);
            }
        }
    }
}<|MERGE_RESOLUTION|>--- conflicted
+++ resolved
@@ -51,12 +51,8 @@
         protected readonly string AzuriteContainerName = $"azurite-{Guid.NewGuid():N}";
         protected DockerClient Client;
 
-<<<<<<< HEAD
-        protected string ImageName { 
-=======
         protected string ImageName
         { 
->>>>>>> e785759e
             get
             {
                 switch (OperatingSystem)
@@ -177,22 +173,11 @@
 
             var images = await Client.Images.ListImagesAsync(new ImagesListParameters
             {
-<<<<<<< HEAD
                 Filters = new Dictionary<string, IDictionary<string, bool>>()
                 {
                     ["reference"] = new Dictionary<string, bool>()
                     {
                         [AzureImageName] = true
-=======
-                Filters = new Dictionary<string, IDictionary<string, bool>>
-                {
-                    {
-                        "reference",
-                        new Dictionary<string, bool>
-                        {
-                            {AzureImageName, true}
-                        }
->>>>>>> e785759e
                     }
                 }
             });
